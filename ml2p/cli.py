--- conflicted
+++ resolved
@@ -25,7 +25,6 @@
         self.train = ModellingSubCfg(self.cfg, "train")
         self.deploy = ModellingSubCfg(self.cfg, "deploy")
         self.notebook = ModellingSubCfg(self.cfg, "notebook")
-        self.models = ModellingSubCfg(self.cfg, "models", defaults="models")
 
     def full_job_name(self, job_name):
         return "{}-{}".format(self.project, job_name)
@@ -38,6 +37,7 @@
     """ Holder for training or deployment config. """
 
     def __init__(self, cfg, section, defaults="defaults"):
+        self._cfg = cfg
         self._defaults = cfg.get(defaults, {})
         self._section = cfg.get(section, {})
 
@@ -45,14 +45,6 @@
         if name in self._section:
             return self._section[name]
         return self._defaults[name]
-
-    def __getitem__(self, name):
-        if name in self._section:
-            return self._section[name]
-        return self._defaults[name]
-
-    def __setitem__(self, name, value):
-        self._section[name] = value
 
     def get(self, name, default=None):
         if name in self._section:
@@ -116,19 +108,14 @@
 @training_job.command("create")
 @click.argument("training_job")
 @click.argument("dataset")
-@click.option("--model-type", "-m", default=None, help="The name of the type of model.")
-@pass_prj
-def training_job_create(prj, training_job, dataset, model_type):
+@pass_prj
+def training_job_create(prj, training_job, dataset):
     """ Create a training job.
     """
-<<<<<<< HEAD
     validate_name(training_job, "training-job")
-    training_job_params = cli_utils.mk_training_job(prj, training_job, dataset)
-=======
     training_job_params = cli_utils.mk_training_job(
         prj, training_job, dataset, model_type
     )
->>>>>>> db0673b1
     response = prj.client.create_training_job(**training_job_params)
     click_echo_json(response)
 
@@ -178,17 +165,12 @@
 @model.command("create")
 @click.argument("model-name")
 @click.argument("training-job")
-@click.option("--model-type", "-m", default=None, help="The name of the type of model.")
-@pass_prj
-def model_create(prj, model_name, training_job, model_type):
+@pass_prj
+def model_create(prj, model_name, training_job):
     """ Create a model.
     """
-<<<<<<< HEAD
     validate_name(model_name, "model")
-    model_params = cli_utils.mk_model(prj, model_name, training_job)
-=======
     model_params = cli_utils.mk_model(prj, model_name, training_job, model_type)
->>>>>>> db0673b1
     response = prj.client.create_model(**model_params)
     click_echo_json(response)
 
