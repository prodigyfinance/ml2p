--- conflicted
+++ resolved
@@ -159,11 +159,7 @@
 )
 @click.pass_obj
 def dataset_generate(prj, dataset, model_type):
-<<<<<<< HEAD
-    """Delete a file from a dataset."""
-=======
     """Launch a processing job that generates a dataset."""
->>>>>>> fa1c9cea
     validate_name(dataset, "dataset")
     processing_job_params = mk_processing_job(prj, dataset, model_type)
     response = prj.client.create_processing_job(**processing_job_params)
