# -*- coding: utf-8 -*-

""" ML2P core utilities.
"""

import datetime
import enum
import importlib
import json
import os
import pathlib
import shutil
import tarfile
import urllib.parse
import uuid
import warnings

import boto3
import yaml

from . import __version__ as ml2p_version
from .errors import LocalEnvError


class ModellingProject:
    """Object for holding CLI context."""

    def __init__(self, cfg):
        with open(cfg) as f:
            self.cfg = yaml.safe_load(f)
        self.project = self.cfg["project"]
        self.s3 = S3URL(self.cfg["s3folder"])
        self.train = ModellingSubCfg(self.cfg, "train")
        self.deploy = ModellingSubCfg(self.cfg, "deploy")
        self.dataset = ModellingSubCfg(self.cfg, "dataset")
        self.notebook = ModellingSubCfg(self.cfg, "notebook")
        self.models = ModellingSubCfg(self.cfg, "models", defaults="models")

    def full_job_name(self, job_name):
        return "{}-{}".format(self.project, job_name)

    def tags(self):
        return [{"Key": "ml2p-project", "Value": self.cfg["project"]}]


class ModellingSubCfg:
    """Holder for training or deployment config."""

    def __init__(self, cfg, section, defaults="defaults"):
        self._cfg = cfg
        self._defaults = cfg.get(defaults, {})
        self._section = cfg.get(section, {})

    def __getattr__(self, name):
        if name in self._section:
            return self._section[name]
        return self._defaults[name]

    def __getitem__(self, name):
        if name in self._section:
            return self._section[name]
        return self._defaults[name]

    def __setitem__(self, name, value):
        self._section[name] = value

    def keys(self):
        keys = set(self._section.keys())
        keys.update(self._defaults.keys())
        return sorted(keys)

    def get(self, name, default=None):
        if name in self._section:
            return self._section[name]
        return self._defaults.get(name, default)


class S3URL:
    """A friendly interface to an S3 URL."""

    def __init__(self, s3folder):
        self._s3url = urllib.parse.urlparse(s3folder)
        self._s3root = self._s3url.path.strip("/")

    def bucket(self):
        """Return the bucket of the S3 URL.

        :rtype: str
        :returns:
            The bucket of the S3 URL.
        """
        return self._s3url.netloc

    def path(self, suffix):
        """Return the base path of the S3 URL followed by a '/' and the
        given suffix.

        :param str suffix:
            The suffix to append.

        :rtype: str
        :returns:
            The path with the suffix appended.
        """
        path = self._s3root + "/" + suffix.lstrip("/")
        return path.lstrip("/")  # handles empty s3root

    def url(self, suffix=""):
        """Return S3 URL followed by a '/' and the given suffix.

        :param str suffix:
            The suffix to append. Default: "".

        :rtype: str
        :returns:
            The URL with the suffix appended.
        """
        return "s3://{}/{}".format(self._s3url.netloc, self.path(suffix))


class SageMakerEnvType(enum.Enum):
    """The type of SageMakerEnvironment."""

    TRAIN = "train"
    SERVE = "serve"
    DATASET = "dataset"
    LOCAL = "local"
    UNKNOWN = "unknown"


class SageMakerEnv:
    """An interface to the SageMaker docker environment.

    Attributes that are expected to be available in both training and serving
    environments:

    * `env_type` - Whether this is a training, serving or local environment
      (type: ml2p.core.SageMakerEnvType).

    * `project` - The ML2P project name (type: str).

    * `model_cls` - The fulled dotted Python name of the ml2p.core.Model class to
      be used for training and prediction (type: str). This may be None if the
      docker image itself specifies the name with `ml2p-docker --model ...`.

    * `s3` - The URL of the project S3 bucket (type: ml2p.core.S3URL).

    Attributes that are only expected to be available while training (and that will
    be None when serving the model):

    * `training_job_name` - The full job name of the training job (type: str).

    Attributes that are only expected to be available while serving the model (and
    that will be None when serving the model):

    * `model_version` - The full job name of the deployed model, or None
      during training (type: str).

    * `record_invokes` - Whether to store a record of each invocation of the
      endpoint in S3 (type: bool).

    In the training environment settings are loaded from hyperparameters stored by
    ML2P when the training job is created.

    In the serving environment settings are loaded from environment variables stored
    by ML2P when the model is created.
    """

    TRAIN = SageMakerEnvType.TRAIN
    SERVE = SageMakerEnvType.SERVE
    DATASET = SageMakerEnvType.DATASET
    LOCAL = SageMakerEnvType.LOCAL
    UNKNOWN = SageMakerEnvType.UNKNOWN

    def __init__(self, ml_folder, environ=None):
        self._ml_folder = pathlib.Path(ml_folder)
        if environ is None:
            environ = self._get_environ_variables()
        self.env_type = environ["env_type"]
        self.dataset_name = environ["dataset_name"]
        self.training_job_name = environ["training_job_name"]
        self.model_version = environ["model_version"]
        self.record_invokes = environ["record_invokes"]
        self.project = environ["project"]
        self.model_cls = environ["model_cls"]
        self.s3 = None
        if environ["s3_url"]:
            self.s3 = S3URL(environ["s3_url"])

    def _get_environ_variables(self):
        environ = {
            "dataset_name": os.environ.get("ML2P_DATASET", None),
            "training_job_name": os.environ.get("ML2P_TRAINING_JOB", None),
            "model_version": os.environ.get("ML2P_MODEL_VERSION", None),
            "record_invokes": os.environ.get("ML2P_RECORD_INVOKES", "false") == "true",
            "project": os.environ.get("ML2P_PROJECT", None),
            "model_cls": os.environ.get("ML2P_MODEL_CLS", None),
            "s3_url": os.environ.get("ML2P_S3_URL", None),
        }
        if environ["dataset_name"]:
            environ["env_type"] = self.DATASET
        elif environ["training_job_name"]:
            environ["env_type"] = self.TRAIN
        elif environ["model_version"]:
            environ["env_type"] = self.SERVE
        else:
            environ["env_type"] = self.UNKNOWN
        return environ

    def resourceconfig(self):
        rc_path = self._ml_folder / "input" / "config" / "resourceconfig.json"
        if not rc_path.exists():
            return {}
        with rc_path.open() as f:
            return json.load(f)

    def dataset_folder(self, dataset=None):
        if dataset is None:
            dataset = "training"
        else:
            warnings.warn(
                "Passing a dataset name to dataset_folder method(...) is deprecated."
                " If you wish to access the ML2P training dataset, do not pass any"
                " parameters. If you wish to access data for a specific channel, please"
                " use data_channel_folder(...) instead, which matches the terminology"
                " used by AWS SageMaker more accurately.",
                DeprecationWarning,
            )
        return self._ml_folder / "input" / "data" / dataset

    def data_channel_folder(self, channel):
        return self._ml_folder / "input" / "data" / channel

    def model_folder(self):
        return self._ml_folder / "model"

    def write_failure(self, text):
        with open(self._ml_folder / "output" / "failure", "w") as f:
            f.write(text)


class LocalEnv(SageMakerEnv):
    """An interface to a local dummy of the SageMaker environment.

    :param str ml_folder:
        The directory the environments files are stored in. An
        error is raised if this directory does not exist. Files
        and folders are created within this directory as needed.
    :param str cfg:
        The path to an ml2p.yml configuration file.
    :param boto3.session.Session session:
        A boto3 session object. Maybe be None if downloading files from
        S3 is not required.

    Attributes that are expected to be available in the local environment:

    * `env_type` - Whether this is a training, serving or local environment
      (type: ml2p.core.SageMakerEnvType).

    * `project` - The ML2P project name (type: str).

    * `s3` - The URL of the project S3 bucket (type: ml2p.core.S3URL).

    * `model_version` - The fixed value "local" (type: str).

    In the local environment settings are loaded directly from the ML2P
    configuration file.
    """

    def __init__(self, ml_folder, cfg, session=None):
        self._session = session
        self._prj = ModellingProject(cfg)
        super().__init__(ml_folder, environ=self._local_environ())
        if not self._ml_folder.is_dir():
            raise LocalEnvError(f"Local environment folder {ml_folder} does not exist.")
        self.model_folder().mkdir(exist_ok=True)

    def _local_environ(self):
        return {
            "env_type": self.LOCAL,
            "dataset_name": None,
            "training_job_name": None,
            "model_version": "local",
            "record_invokes": False,
            "project": self._prj.project,
            "model_cls": None,
            "s3_url": self._prj.s3.url(),
        }

    def clean_model_folder(self):
        """Remove and recreate the model folder.

        This is useful to run before training a model if one wants to ensure
        that the model folder is empty beforehand.
        """
        model_folder = self.model_folder()
        shutil.rmtree(model_folder)
        model_folder.mkdir()

    def download_dataset(self, dataset):
        """Download the given dataset from S3 into the local environment.

        :param str dataset:
            The name of the dataset in S3 to download.
        """
        if self._session is None:
            raise LocalEnvError("Downloading datasets requires a boto session.")
        client = self._session.resource("s3")
        bucket = client.Bucket(self.s3.bucket())

        local_dataset = self.dataset_folder()
        local_dataset.mkdir(parents=True, exist_ok=True)
        s3_dataset = self.s3.path("datasets") + "/" + dataset
        len_prefix = len(s3_dataset)

        for s3_object in bucket.objects.filter(Prefix=s3_dataset):
            if s3_object.key.endswith("/"):
                # keys that end in a / are probably folders, so skip downloading them
                continue
            local_object = local_dataset / (s3_object.key[len_prefix:].lstrip("/"))
            local_object.parent.mkdir(parents=True, exist_ok=True)
            with local_object.open("wb") as f:
                bucket.download_fileobj(s3_object.key, f)

    def download_model(self, training_job):
        """Download the given trained model from S3 and unpack it into the local
        environment.

        :param str training_job:
            The name of the training job whose model should be downloaded.
        """
        if self._session is None:
            raise LocalEnvError("Downloading models requires a boto session.")
        client = self._session.resource("s3")
        bucket = client.Bucket(self.s3.bucket())

        local_model_tgz = self.model_folder() / "model.tar.gz"
        local_model_tgz.parent.mkdir(parents=True, exist_ok=True)
        s3_model_tgz = (
            self.s3.path("/models")
            + "/"
            + self._prj.full_job_name(training_job)
            + "/output/model.tar.gz"
        )

        with local_model_tgz.open("wb") as f:
            bucket.download_fileobj(s3_model_tgz, f)

        tf = tarfile.open(local_model_tgz)
        tf.extractall(self.model_folder())


def import_string(name):
    """Import a class given its absolute name.

    :param str name:
        The name of the model, e.g. mypackage.submodule.ModelTrainerClass.
    """
    modname, _, classname = name.rpartition(".")
    mod = importlib.import_module(modname)
    return getattr(mod, classname)


class ModelDatasetGenerator:
<<<<<<< HEAD
    """An interface that allows ml2p-docker to generate dataset within SageMaker."""
=======
    """An interface that allows ml2p-docker to generate a dataset within SageMaker."""
>>>>>>> fa1c9cea

    def __init__(self, env):
        self.env = env

    def generate(self):
        """Generates and stores a dataset to S3.

        This method should:

        * Read data from source (e.g. S3, Redshift, ...).
        * Process the dataset.
        * Write the dataset to S3 (using self.env to determine where to write the data
          to).
        """
        raise NotImplementedError("Sub-classes should implement .generate()")


class ModelTrainer:
    """An interface that allows ml2p-docker to train models within SageMaker."""

    def __init__(self, env):
        self.env = env

    def train(self):
        """Train the model.

        This method should:

        * Read training data (using self.env to determine where to read data from).
        * Train the model.
        * Write the model out (using self.env to determine where to write the model
          to).
        * Write out any validation or model analysis alongside the model.
        """
        raise NotImplementedError("Sub-classes should implement .train()")


class ModelPredictor:
    """An interface that allows ml2p-docker to make predictions from a model within
    SageMaker.
    """

    def __init__(self, env):
        self.env = env
        self.s3_client = boto3.client("s3")

    def setup(self):
        """Called once before any calls to .predict(...) are made.

        This method should:

        * Load the model (using self.env to determine where to read the model from).
        * Allocate any other resources needed in order to make predictions.
        """
        pass

    def teardown(self):
        """Called once after all calls to .predict(...) have ended.

        This method should:

        * Cleanup any resources acquired in .setup().
        """
        pass

    def invoke(self, data):
        """Invokes the model and returns the full result.

        :param dict data:
            The input data the model is being invoked with.
        :rtype: dict
        :returns:
            The result as a dictionary.

        By default this method results a dictionary containing:

          * metadata: The result of calling .metadata().
          * result: The result of calling .result(data).
        """
        prediction = {"metadata": self.metadata(), "result": self.result(data)}
        if self.env.record_invokes:
            self.record_invoke(data, prediction)
        return prediction

    def metadata(self):
        """Return metadata for a prediction that is about to be made.

        :rtype: dict
        :returns:
            The metadata as a dictionary.

        By default this method returns a dictionary containing:

          * model_version: The ML2P_MODEL_VERSION (str).
          * timestamp: The UTC POSIX timestamp in seconds (float).
        """
        return {
            "model_version": self.env.model_version,
            "ml2p_version": ml2p_version,
            "timestamp": datetime.datetime.utcnow().timestamp(),
        }

    def result(self, data):
        """Make a prediction given the input data.

        :param dict data:
            The input data to make a prediction from.
        :rtype: dict
        :returns:
            The prediction result as a dictionary.
        """
        raise NotImplementedError("Sub-classes should implement .result(...)")

    def batch_invoke(self, data):
        """Invokes the model on a batch of input data and returns the full result for
        each instance.

        :param dict data:
            The batch of input data the model is being invoked with.
        :rtype: list
        :returns:
            The result as a list of dictionaries.

        By default this method results a list of dictionaries containing:

          * metadata: The result of calling .metadata().
          * result: The result of calling .batch_result(data).
        """
        metadata = self.metadata()
        results = self.batch_result(data)
        predictions = [{"metadata": metadata, "result": result} for result in results]
        if self.env.record_invokes:
            for datum, prediction in zip(data, predictions):
                self.record_invoke(datum, prediction)
        return {"predictions": predictions}

    def batch_result(self, data):
        """Make a batch prediction given a batch of input data.

        :param dict data:
            The batch of input data to make a prediction from.
        :rtype: list
        :returns:
            The list of predictions made for instance of the input data.

        This method can be overrided for sub-classes in order to improve
        performance of batch predictions.
        """
        return [self.result(datum) for datum in data]

    def record_invoke_id(self, datum, prediction):
        """Return an id for an invocation record.

        :param dict datum:
            The dictionary of input values passed when invoking the endpoint.

        :param dict result:
            The prediction returned for datum by this predictor.

        :returns dict:
            Returns an *ordered* dictionary of key-value pairs that make up
            the unique identifier for the invocation request.

        By default this method returns a dictionary containing the following:

            * "ts": an ISO8601 formatted UTC timestamp.
            * "uuid": a UUID4 unique identifier.

        Sub-classes may override this method to return their own identifiers,
        but including these default identifiers is recommended.

        The name of the record in S3 is determined by combining the key value pairs
        with a dash ("-") and then separating each pair with a double dash ("--").
        """
        return {"ts": datetime.datetime.utcnow().isoformat(), "uuid": str(uuid.uuid4())}

    def record_invoke(self, datum, prediction):
        """Store an invocation of the endpoint in the ML2P project S3 bucket.

        :param dict datum:
            The dictionary of input values passed when invoking the endpoint.

        :param dict result:
            The prediction returned for datum by this predictor.
        """
        invoke_id = self.record_invoke_id(datum, prediction)
        record_filename = (
            "--".join(["{}-{}".format(k, v) for k, v in invoke_id.items()]) + ".json"
        )
        record = {"input": datum, "result": prediction}
        record_bytes = json.dumps(record).encode("utf-8")
        s3_key = self.env.s3.path(
            "/predictions/{}/{}".format(self.env.model_version, record_filename)
        )
        self.s3_client.put_object(
            Bucket=self.env.s3.bucket(), Key=s3_key, Body=record_bytes
        )


class Model:
    """A holder for dataset generator, trainer and predictor.

    Sub-classes should:

    * Set the attribute DATASET_GENERATOR to a ModelDatasetGenerator sub-class.
    * Set the attribute TRAINER to a ModelTrainer sub-class.
    * Set the attribute PREDICTOR to a ModelPredictor sub-class.
    """

    DATASET_GENERATOR = None
    TRAINER = None
    PREDICTOR = None

    def dataset_generator(self, env):
        if self.DATASET_GENERATOR is None:
            raise ValueError(
                ".DATASET_GENERATOR should be an instance of ModelDatasetGenerator"
            )
        return self.DATASET_GENERATOR(env)

    def trainer(self, env):
        if self.TRAINER is None:
            raise ValueError(".TRAINER should be an instance of ModelTrainer")
        return self.TRAINER(env)

    def predictor(self, env):
        if self.PREDICTOR is None:
            raise ValueError(".PREDICTOR should be an instance of ModelPredictor")
        return self.PREDICTOR(env)<|MERGE_RESOLUTION|>--- conflicted
+++ resolved
@@ -362,11 +362,7 @@
 
 
 class ModelDatasetGenerator:
-<<<<<<< HEAD
-    """An interface that allows ml2p-docker to generate dataset within SageMaker."""
-=======
     """An interface that allows ml2p-docker to generate a dataset within SageMaker."""
->>>>>>> fa1c9cea
 
     def __init__(self, env):
         self.env = env
